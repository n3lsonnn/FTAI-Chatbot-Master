--- conflicted
+++ resolved
@@ -231,10 +231,7 @@
         logger.info("Sending query to Ollama...")
         
         try:
-<<<<<<< HEAD
             # Default generation options tuned for this laptop
-=======
->>>>>>> 058ac4a0
             gen_options: Dict[str, Any] = {
                 "temperature": 0.1,
                 "top_p": 0.9,
@@ -350,33 +347,19 @@
         }
 
 
-<<<<<<< HEAD
-# Cached engine for evaluation runs to avoid repeated loads
-=======
 # Cached engine for evaluation use to avoid repeated loads
->>>>>>> 058ac4a0
 _EVAL_ENGINE: Optional[RAGQueryEngine] = None
 
 def run_query(query: str, params: Dict[str, Any]) -> Dict[str, Any]:
     """
-<<<<<<< HEAD
-    Run a single query with optional parameters.
-
-    Params keys:
-=======
     Minimal helper for evaluation harnesses.
 
     Params may include:
->>>>>>> 058ac4a0
       - top_k: int
       - temperature: float
       - max_tokens: int
 
-<<<<<<< HEAD
-    Returns dict with:
-=======
     Returns:
->>>>>>> 058ac4a0
       {"answer_text": str, "retrieved_titles": List[str]}
     """
     global _EVAL_ENGINE
@@ -385,17 +368,12 @@
     temperature = float(params.get("temperature", 0.1))
     max_tokens = int(params.get("max_tokens", 1000))
 
-<<<<<<< HEAD
-    # Create or reuse engine
-=======
->>>>>>> 058ac4a0
     if _EVAL_ENGINE is None:
         engine = RAGQueryEngine(top_k=top_k)
         engine.load_models_and_data()
         _EVAL_ENGINE = engine
     else:
         engine = _EVAL_ENGINE
-<<<<<<< HEAD
         # Allow changing retrieval count per call without reloading
         engine.top_k = top_k
 
@@ -408,35 +386,17 @@
     prompt = engine.create_ollama_prompt(query, context)
 
     # Generation with overrides tuned for CPU laptop
-=======
-        engine.top_k = top_k
-
-    # Retrieval
-    q_emb = engine.embed_query(query)
-    similar = engine.find_similar_chunks(q_emb)
-
-    # Prompt
-    context = engine.format_context_prompt(similar)
-    prompt = engine.create_ollama_prompt(query, context)
-
-    # Generation with overrides suitable for CPU-only laptop
->>>>>>> 058ac4a0
     answer_text = engine.query_ollama(prompt, options={
         "temperature": temperature,
         "max_tokens": max_tokens,
     })
 
-<<<<<<< HEAD
     retrieved_titles: List[str] = [c[2].get("title", f"Chunk {c[0]}") for c in similar]
 
     return {
         "answer_text": answer_text,
         "retrieved_titles": retrieved_titles,
     }
-=======
-    titles: List[str] = [c[2].get("title", f"Chunk {c[0]}") for c in similar]
-    return {"answer_text": answer_text, "retrieved_titles": titles}
->>>>>>> 058ac4a0
 
 
 def main():
